--- conflicted
+++ resolved
@@ -36,23 +36,11 @@
             raise OperationFailure(code="notallowed",
                                    title="Not allowed!",
                                    message="Only users with the 'repositories' role can add new repositories.")
-
-<<<<<<< HEAD
-        if remote and len(remote["url"]) > 256:
-            raise OperationFailure(code="invalidsourcerepository",
-                                   title="Invalid source repository",
-                                   message="The specified source repository URL is too long.")
-        if not name or len(name) > 64:
-            raise OperationFailure(code="invalidshortname",
-                                   title="Invalid repository short name",
-                                   message="The repository short name must be non-empty and may be at most 64 characters long.")
         if name.endswith(".git"):
             raise OperationFailure(code="badsuffix_name",
                                    title="Invalid short name",
                                    message="The short name must not end with .git")
 
-=======
->>>>>>> 59d3eaad
         path = path.strip("/").rsplit("/", 1)
 
         if len(path) == 2: base, repository_name = path
